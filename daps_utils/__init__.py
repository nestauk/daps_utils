<<<<<<< HEAD
try:
    from .breadcrumbs import drop_breadcrumb
    from .tasks import _MetaflowTask, MetaflowTask
except ModuleNotFoundError:  # For integration with setup.py
    pass


def path_to_init(cast_to_str=False):
    """Return the path to this file"""
    from pathlib import Path
    path = Path(__file__).resolve().parent
    return str(path) if cast_to_str else path


def path_to_this(this):
    """Return the path to what "this" is."""
    return path_to_init() / this
=======
from .breadcrumbs import drop_breadcrumb
from .tasks import _MetaflowTask, MetaflowTask
from .__initplus__ import path_to_init, __basedir__, config
>>>>>>> 3790be5c


def load_current_version():
    """Load the current version of this package."""
    path_to_version = path_to_init(__file__) / "VERSION"
    with open(path_to_version) as f:
        v = f.read()
    return v


__version__ = load_current_version()<|MERGE_RESOLUTION|>--- conflicted
+++ resolved
@@ -1,26 +1,10 @@
-<<<<<<< HEAD
 try:
     from .breadcrumbs import drop_breadcrumb
     from .tasks import _MetaflowTask, MetaflowTask
 except ModuleNotFoundError:  # For integration with setup.py
     pass
 
-
-def path_to_init(cast_to_str=False):
-    """Return the path to this file"""
-    from pathlib import Path
-    path = Path(__file__).resolve().parent
-    return str(path) if cast_to_str else path
-
-
-def path_to_this(this):
-    """Return the path to what "this" is."""
-    return path_to_init() / this
-=======
-from .breadcrumbs import drop_breadcrumb
-from .tasks import _MetaflowTask, MetaflowTask
 from .__initplus__ import path_to_init, __basedir__, config
->>>>>>> 3790be5c
 
 
 def load_current_version():
